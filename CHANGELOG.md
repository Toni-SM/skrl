# Changelog

The format is based on [Keep a Changelog](https://keepachangelog.com/en/1.0.0/).

## [1.4.0] - Unreleased
### Added
- Utilities to operate on Gymnasium spaces (`Box`, `Discrete`, `MultiDiscrete`, `Tuple` and `Dict`)
- `parse_device` static method in ML framework configuration for JAX
- Model instantiator support for different shared model structures in PyTorch
- Support for other model types than Gaussian and Deterministic in runners

### Changed
- Call agent's `pre_interaction` method during evaluation
- Use spaces utilities to process states, observations and actions for all the library components
- Update model instantiators definitions to process supported fundamental and composite Gymnasium spaces
- Make flattened tensor storage in memory the default option (revert changed introduced in version 1.3.0)
<<<<<<< HEAD
- Drop support for PyTorch versions prior to 1.10 (the previous supported version was 1.9).
- Speed up distribution construction in PyTorch by disabling checking
=======
- Drop support for PyTorch versions prior to 1.10 (the previous supported version was 1.9)
>>>>>>> 6324e466

### Changed (breaking changes: style)
- Format code using Black code formatter (it's ugly, yes, but it does its job)

### Fixed
- Moved the batch sampling inside gradient step loop for DQN, DDQN, DDPG (RNN), TD3 (RNN), SAC and SAC (RNN)
- Model state dictionary initialization for composite Gymnasium spaces in JAX

### Removed
- Remove OpenAI Gym (`gym`) from dependencies and source code. **skrl** continues to support gym environments,
  it is just not installed as part of the library. If it is needed, it needs to be installed manually.
  Any gym-based environment wrapper must use the `convert_gym_space` space utility to operate

## [1.3.0] - 2024-09-11
### Added
- Distributed multi-GPU and multi-node learning (JAX implementation)
- Utilities to start multiple processes from a single program invocation for distributed learning using JAX
- Model instantiators `return_source` parameter to get the source class definition used to instantiate the models
- `Runner` utility to run training/evaluation workflows in a few lines of code
- Wrapper for Isaac Lab multi-agent environments
- Wrapper for Google Brax environments

### Changed
- Move the KL reduction from the PyTorch `KLAdaptiveLR` class to each agent that uses it in distributed runs
- Move the PyTorch distributed initialization from the agent base class to the ML framework configuration
- Upgrade model instantiator implementations to support CNN layers and complex network definitions,
  and implement them using dynamic execution of Python code
- Update Isaac Lab environment loader argument parser options to match Isaac Lab version
- Allow to store tensors/arrays with their original dimensions in memory and make it the default option

### Changed (breaking changes)
- Decouple the observation and state spaces in single and multi-agent environment wrappers and add the `state`
  method to get the state of the environment
- Simplify multi-agent environment wrapper API by removing shared space properties and methods

### Fixed
- Catch TensorBoard summary iterator exceptions in `TensorboardFileIterator` postprocessing utils
- Fix automatic wrapper detection issue (introduced in previous version) for Isaac Gym (previews),
  DeepMind and vectorized Gymnasium environments
- Fix vectorized/parallel environments `reset` method return values when called more than once
- Fix IPPO and MAPPO `act` method return values when JAX-NumPy backend is enabled

## [1.2.0] - 2024-06-23
### Added
- Define the `environment_info` trainer config to log environment info (PyTorch implementation)
- Add support to automatically compute the write and checkpoint intervals and make it the default option
- Single forward-pass in shared models
- Distributed multi-GPU and multi-node learning (PyTorch implementation)

### Changed
- Update Orbit-related source code and docs to Isaac Lab

### Fixed
- Move the batch sampling inside gradient step loop for DDPG and TD3
- Perform JAX computation on the selected device

## [1.1.0] - 2024-02-12
### Added
- MultiCategorical mixin to operate MultiDiscrete action spaces

### Changed (breaking changes)
- Rename the `ManualTrainer` to `StepTrainer`
- Output training/evaluation progress messages to system's stdout
- Get single observation/action spaces for vectorized environments
- Update Isaac Orbit environment wrapper

## [1.0.0] - 2023-08-16

Transition from pre-release versions (`1.0.0-rc.1` and`1.0.0-rc.2`) to a stable version.

This release also announces the publication of the **skrl** paper in the Journal of
Machine Learning Research (JMLR): https://www.jmlr.org/papers/v24/23-0112.html

Summary of the most relevant features:
- JAX support
- New documentation theme and structure
- Multi-agent Reinforcement Learning (MARL)

## [1.0.0-rc.2] - 2023-08-11
### Added
- Get truncation from `time_outs` info in Isaac Gym, Isaac Orbit and Omniverse Isaac Gym environments
- Time-limit (truncation) bootstrapping in on-policy actor-critic agents
- Model instantiators `initial_log_std` parameter to set the log standard deviation's initial value

### Changed (breaking changes)
- Structure environment loaders and wrappers file hierarchy coherently.
  Import statements now follow the next convention:
  - Wrappers (e.g.):
    - `from skrl.envs.wrappers.torch import wrap_env`
    - `from skrl.envs.wrappers.jax import wrap_env`
  - Loaders (e.g.):
    - `from skrl.envs.loaders.torch import load_omniverse_isaacgym_env`
    - `from skrl.envs.loaders.jax import load_omniverse_isaacgym_env`

### Changed
- Drop support for PyTorch versions prior to 1.9 (the previous supported version was 1.8)

## [1.0.0-rc.1] - 2023-07-25
### Added
- JAX support (with Flax and Optax)
- RPO agent
- IPPO and MAPPO multi-agent
- Multi-agent base class
- Bi-DexHands environment loader
- Wrapper for Bi-DexHands environments
- Wrapper for PettingZoo environments
- Parameters `num_envs`, `headless` and `cli_args` for configuring Isaac Gym, Isaac Orbit
  and Omniverse Isaac Gym environments when they are loaded

### Changed
- Migrate to `pyproject.toml` Python package development
- Define ML framework dependencies as optional dependencies in the library installer
- Move agent implementations with recurrent models to a separate file
- Allow closing the environment at the end of execution instead of after training/evaluation
- Documentation theme from *sphinx_rtd_theme* to *furo*
- Update documentation structure and examples

### Fixed
- Compatibility for Isaac Sim or OmniIsaacGymEnvs (2022.2.0 or earlier)
- Disable PyTorch gradient computation during the environment stepping
- Get categorical models' entropy
- Typo in `KLAdaptiveLR` learning rate scheduler
  (Keep the old name for compatibility with the examples of previous versions.
  The old name will be removed in future releases)

## [0.10.2] - 2023-03-23
### Changed
- Update loader and utils for OmniIsaacGymEnvs 2022.2.1.0
- Update Omniverse Isaac Gym real-world examples

## [0.10.1] - 2023-01-26
### Fixed
- TensorBoard writer instantiation when `write_interval` is zero

## [0.10.0] - 2023-01-22
### Added
- Isaac Orbit environment loader
- Wrap an Isaac Orbit environment
- Gaussian-Deterministic shared model instantiator

## [0.9.1] - 2023-01-17
### Added
- Utility for downloading models from Hugging Face Hub

### Fixed
- Initialization of agent components if they have not been defined
- Manual trainer `train`/`eval` method default arguments

## [0.9.0] - 2023-01-13
### Added
- Support for Farama Gymnasium interface
- Wrapper for robosuite environments
- Weights & Biases integration
- Set the running mode (training or evaluation) of the agents
- Allow clipping the gradient norm for DDPG, TD3 and SAC agents
- Initialize model biases
- Add RNN (RNN, LSTM, GRU and any other variant) support for A2C, DDPG, PPO, SAC, TD3 and TRPO agents
- Allow disabling training/evaluation progressbar
- Farama Shimmy and robosuite examples
- KUKA LBR iiwa real-world example

### Changed (breaking changes)
- Forward model inputs as a Python dictionary
- Returns a Python dictionary with extra output values in model calls

### Changed
- Adopt the implementation of `terminated` and `truncated` over `done` for all environments

### Fixed
- Omniverse Isaac Gym simulation speed for the Franka Emika real-world example
- Call agents' method `record_transition` instead of parent method
to allow storing samples in memories during evaluation
- Move TRPO policy optimization out of the value optimization loop
- Access to the categorical model distribution
- Call reset only once for Gym/Gymnasium vectorized environments

### Removed
- Deprecated method `start` in trainers

## [0.8.0] - 2022-10-03
### Added
- AMP agent for physics-based character animation
- Manual trainer
- Gaussian model mixin
- Support for creating shared models
- Parameter `role` to model methods
- Wrapper compatibility with the new OpenAI Gym environment API
- Internal library colored logger
- Migrate checkpoints/models from other RL libraries to **skrl** models/agents
- Configuration parameter `store_separately` to agent configuration dict
- Save/load agent modules (models, optimizers, preprocessors)
- Set random seed and configure deterministic behavior for reproducibility
- Benchmark results for Isaac Gym and Omniverse Isaac Gym on the GitHub discussion page
- Franka Emika real-world example

### Changed (breaking changes)
- Models implementation as Python mixin

### Changed
- Multivariate Gaussian model (`GaussianModel` until 0.7.0) to `MultivariateGaussianMixin`
- Trainer's `cfg` parameter position and default values
- Show training/evaluation display progress using `tqdm`
- Update Isaac Gym and Omniverse Isaac Gym examples

### Fixed
- Missing recursive arguments during model weights initialization
- Tensor dimension when computing preprocessor parallel variance
- Models' clip tensors dtype to `float32`

### Removed
- Parameter `inference` from model methods
- Configuration parameter `checkpoint_policy_only` from agent configuration dict

## [0.7.0] - 2022-07-11
### Added
- A2C agent
- Isaac Gym (preview 4) environment loader
- Wrap an Isaac Gym (preview 4) environment
- Support for OpenAI Gym vectorized environments
- Running standard scaler for input preprocessing
- Installation from PyPI (`pip install skrl`)

## [0.6.0] - 2022-06-09
### Added
- Omniverse Isaac Gym environment loader
- Wrap an Omniverse Isaac Gym environment
- Save best models during training

## [0.5.0] - 2022-05-18
### Added
- TRPO agent
- Wrapper for DeepMind environments
- KL Adaptive learning rate scheduler
- Handle `gym.spaces.Dict` observation spaces (OpenAI Gym and DeepMind environments)
- Forward environment info to agent `record_transition` method
- Expose and document the random seeding mechanism
- Define rewards shaping function in agents' config
- Define learning rate scheduler in agents' config
- Improve agent's algorithm description in documentation (PPO and TRPO at the moment)

### Changed
- Compute the Generalized Advantage Estimation (GAE) in agent `_update` method
- Move noises definition to `resources` folder
- Update the Isaac Gym examples

### Removed
- `compute_functions` for computing the GAE from memory base class

## [0.4.1] - 2022-03-22
### Added
- Examples of all Isaac Gym environments (preview 3)
- TensorBoard file iterator for data post-processing

### Fixed
- Init and evaluate agents in ParallelTrainer

## [0.4.0] - 2022-03-09
### Added
- CEM, SARSA and Q-learning agents
- Tabular model
- Parallel training using multiprocessing
- Isaac Gym utilities

### Changed
- Initialize agents in a separate method
- Change the name of the `networks` argument to `models`

### Fixed
- Reset environments after post-processing

## [0.3.0] - 2022-02-07
### Added
- DQN and DDQN agents
- Export memory to files
- Postprocessing utility to iterate over memory files
- Model instantiator utility to allow fast development
- More examples and contents in the documentation

### Fixed
- Clip actions using the whole space's limits

## [0.2.0] - 2022-01-18
### Added
- First official release<|MERGE_RESOLUTION|>--- conflicted
+++ resolved
@@ -14,12 +14,8 @@
 - Use spaces utilities to process states, observations and actions for all the library components
 - Update model instantiators definitions to process supported fundamental and composite Gymnasium spaces
 - Make flattened tensor storage in memory the default option (revert changed introduced in version 1.3.0)
-<<<<<<< HEAD
-- Drop support for PyTorch versions prior to 1.10 (the previous supported version was 1.9).
+- Drop support for PyTorch versions prior to 1.10 (the previous supported version was 1.9)
 - Speed up distribution construction in PyTorch by disabling checking
-=======
-- Drop support for PyTorch versions prior to 1.10 (the previous supported version was 1.9)
->>>>>>> 6324e466
 
 ### Changed (breaking changes: style)
 - Format code using Black code formatter (it's ugly, yes, but it does its job)
