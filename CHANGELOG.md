--- conflicted
+++ resolved
@@ -13,6 +13,9 @@
 - Update model instantiators definitions to process supported fundamental and composite Gymnasium spaces
 - Make flattened tensor storage in memory the default option (revert changed introduced in version 1.3.0)
 - Drop support for PyTorch versions prior to 1.10 (the previous supported version was 1.9).
+
+### Fixed
+- Moved the batch sampling inside gradient step loop for DQN, DDQN, DDPG (RNN), TD3 (RNN), SAC and SAC (RNN)
 
 ### Removed
 - Remove OpenAI Gym (`gym`) from dependencies and source code. **skrl** continues to support gym environments,
@@ -31,9 +34,6 @@
 ### Changed
 - Move the KL reduction from the PyTorch `KLAdaptiveLR` class to each agent that uses it in distributed runs
 - Move the PyTorch distributed initialization from the agent base class to the ML framework configuration
-<<<<<<< HEAD
-- Moved the batch sampling inside gradient step loop for DQN, DDQN, DDPG (RNN), TD3 (RNN), SAC and SAC (RNN) 
-=======
 - Upgrade model instantiator implementations to support CNN layers and complex network definitions,
   and implement them using dynamic execution of Python code
 - Update Isaac Lab environment loader argument parser options to match Isaac Lab version
@@ -43,7 +43,6 @@
 - Decouple the observation and state spaces in single and multi-agent environment wrappers and add the `state`
   method to get the state of the environment
 - Simplify multi-agent environment wrapper API by removing shared space properties and methods
->>>>>>> ae4e09e7
 
 ### Fixed
 - Catch TensorBoard summary iterator exceptions in `TensorboardFileIterator` postprocessing utils
