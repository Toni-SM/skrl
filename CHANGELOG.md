# Changelog

The format is based on [Keep a Changelog](https://keepachangelog.com/en/1.0.0/).

## [1.4.0] - Unreleased
### Added
- Utilities to operate on Gymnasium spaces (`Box`, `Discrete`, `MultiDiscrete`, `Tuple` and `Dict`)
- `parse_device` static method in ML framework configuration (used in library components to set up the device)
- Model instantiator support for different shared model structures in PyTorch
- Support for automatic mixed precision training in PyTorch
- `init_state_dict` method to initialize model's lazy modules in PyTorch
<<<<<<< HEAD
- Define the `stochastic_evaluation` trainer config to allow the use of the actions returned by the agent's model
  as-is instead of deterministic actions (mean-actions in Gaussian-based models) during evaluation.
  Make the return of deterministic actions the default behavior.
=======
- Model instantiators `fixed_log_std` parameter to define immutable log standard deviations
>>>>>>> 663f546c

### Changed
- Call agent's `pre_interaction` method during evaluation
- Use spaces utilities to process states, observations and actions for all the library components
- Update model instantiators definitions to process supported fundamental and composite Gymnasium spaces
- Make flattened tensor storage in memory the default option (revert changed introduced in version 1.3.0)
- Drop support for PyTorch versions prior to 1.10 (the previous supported version was 1.9)
- Update KL Adaptive learning rate scheduler implementation to match Optax's behavior in JAX
- Update AMP agent to use the environment's terminated and truncated data, and the KL Adaptive learning rate scheduler
- Update runner implementations to support definition of arbitrary agents and their models
- Speed up PyTorch implementation:
  - Disable argument checking when instantiating distributions
  - Replace PyTorch's `BatchSampler` by Python slice when sampling data from memory

### Changed (breaking changes: style)
- Format code using Black code formatter (it's ugly, yes, but it does its job)

### Fixed
- Move the batch sampling inside gradient step loop for DQN, DDQN, DDPG (RNN), TD3 (RNN), SAC and SAC (RNN)
- Model state dictionary initialization for composite Gymnasium spaces in JAX
- Add missing `reduction` parameter to Gaussian model instantiator
- Optax's learning rate schedulers integration in JAX implementation
- Isaac Lab wrapper's multi-agent state retrieval with gymnasium 1.0
- Treat truncation signal when computing 'done' (environment reset)

### Removed
- Remove OpenAI Gym (`gym`) from dependencies and source code. **skrl** continues to support gym environments,
  it is just not installed as part of the library. If it is needed, it needs to be installed manually.
  Any gym-based environment wrapper must use the `convert_gym_space` space utility to operate

## [1.3.0] - 2024-09-11
### Added
- Distributed multi-GPU and multi-node learning (JAX implementation)
- Utilities to start multiple processes from a single program invocation for distributed learning using JAX
- Model instantiators `return_source` parameter to get the source class definition used to instantiate the models
- `Runner` utility to run training/evaluation workflows in a few lines of code
- Wrapper for Isaac Lab multi-agent environments
- Wrapper for Google Brax environments

### Changed
- Move the KL reduction from the PyTorch `KLAdaptiveLR` class to each agent that uses it in distributed runs
- Move the PyTorch distributed initialization from the agent base class to the ML framework configuration
- Upgrade model instantiator implementations to support CNN layers and complex network definitions,
  and implement them using dynamic execution of Python code
- Update Isaac Lab environment loader argument parser options to match Isaac Lab version
- Allow to store tensors/arrays with their original dimensions in memory and make it the default option

### Changed (breaking changes)
- Decouple the observation and state spaces in single and multi-agent environment wrappers and add the `state`
  method to get the state of the environment
- Simplify multi-agent environment wrapper API by removing shared space properties and methods

### Fixed
- Catch TensorBoard summary iterator exceptions in `TensorboardFileIterator` postprocessing utils
- Fix automatic wrapper detection issue (introduced in previous version) for Isaac Gym (previews),
  DeepMind and vectorized Gymnasium environments
- Fix vectorized/parallel environments `reset` method return values when called more than once
- Fix IPPO and MAPPO `act` method return values when JAX-NumPy backend is enabled

## [1.2.0] - 2024-06-23
### Added
- Define the `environment_info` trainer config to log environment info (PyTorch implementation)
- Add support to automatically compute the write and checkpoint intervals and make it the default option
- Single forward-pass in shared models
- Distributed multi-GPU and multi-node learning (PyTorch implementation)

### Changed
- Update Orbit-related source code and docs to Isaac Lab

### Fixed
- Move the batch sampling inside gradient step loop for DDPG and TD3
- Perform JAX computation on the selected device

## [1.1.0] - 2024-02-12
### Added
- MultiCategorical mixin to operate MultiDiscrete action spaces

### Changed (breaking changes)
- Rename the `ManualTrainer` to `StepTrainer`
- Output training/evaluation progress messages to system's stdout
- Get single observation/action spaces for vectorized environments
- Update Isaac Orbit environment wrapper

## [1.0.0] - 2023-08-16

Transition from pre-release versions (`1.0.0-rc.1` and`1.0.0-rc.2`) to a stable version.

This release also announces the publication of the **skrl** paper in the Journal of
Machine Learning Research (JMLR): https://www.jmlr.org/papers/v24/23-0112.html

Summary of the most relevant features:
- JAX support
- New documentation theme and structure
- Multi-agent Reinforcement Learning (MARL)

## [1.0.0-rc.2] - 2023-08-11
### Added
- Get truncation from `time_outs` info in Isaac Gym, Isaac Orbit and Omniverse Isaac Gym environments
- Time-limit (truncation) bootstrapping in on-policy actor-critic agents
- Model instantiators `initial_log_std` parameter to set the log standard deviation's initial value

### Changed (breaking changes)
- Structure environment loaders and wrappers file hierarchy coherently.
  Import statements now follow the next convention:
  - Wrappers (e.g.):
    - `from skrl.envs.wrappers.torch import wrap_env`
    - `from skrl.envs.wrappers.jax import wrap_env`
  - Loaders (e.g.):
    - `from skrl.envs.loaders.torch import load_omniverse_isaacgym_env`
    - `from skrl.envs.loaders.jax import load_omniverse_isaacgym_env`

### Changed
- Drop support for PyTorch versions prior to 1.9 (the previous supported version was 1.8)

## [1.0.0-rc.1] - 2023-07-25
### Added
- JAX support (with Flax and Optax)
- RPO agent
- IPPO and MAPPO multi-agent
- Multi-agent base class
- Bi-DexHands environment loader
- Wrapper for Bi-DexHands environments
- Wrapper for PettingZoo environments
- Parameters `num_envs`, `headless` and `cli_args` for configuring Isaac Gym, Isaac Orbit
  and Omniverse Isaac Gym environments when they are loaded

### Changed
- Migrate to `pyproject.toml` Python package development
- Define ML framework dependencies as optional dependencies in the library installer
- Move agent implementations with recurrent models to a separate file
- Allow closing the environment at the end of execution instead of after training/evaluation
- Documentation theme from *sphinx_rtd_theme* to *furo*
- Update documentation structure and examples

### Fixed
- Compatibility for Isaac Sim or OmniIsaacGymEnvs (2022.2.0 or earlier)
- Disable PyTorch gradient computation during the environment stepping
- Get categorical models' entropy
- Typo in `KLAdaptiveLR` learning rate scheduler
  (Keep the old name for compatibility with the examples of previous versions.
  The old name will be removed in future releases)

## [0.10.2] - 2023-03-23
### Changed
- Update loader and utils for OmniIsaacGymEnvs 2022.2.1.0
- Update Omniverse Isaac Gym real-world examples

## [0.10.1] - 2023-01-26
### Fixed
- TensorBoard writer instantiation when `write_interval` is zero

## [0.10.0] - 2023-01-22
### Added
- Isaac Orbit environment loader
- Wrap an Isaac Orbit environment
- Gaussian-Deterministic shared model instantiator

## [0.9.1] - 2023-01-17
### Added
- Utility for downloading models from Hugging Face Hub

### Fixed
- Initialization of agent components if they have not been defined
- Manual trainer `train`/`eval` method default arguments

## [0.9.0] - 2023-01-13
### Added
- Support for Farama Gymnasium interface
- Wrapper for robosuite environments
- Weights & Biases integration
- Set the running mode (training or evaluation) of the agents
- Allow clipping the gradient norm for DDPG, TD3 and SAC agents
- Initialize model biases
- Add RNN (RNN, LSTM, GRU and any other variant) support for A2C, DDPG, PPO, SAC, TD3 and TRPO agents
- Allow disabling training/evaluation progressbar
- Farama Shimmy and robosuite examples
- KUKA LBR iiwa real-world example

### Changed (breaking changes)
- Forward model inputs as a Python dictionary
- Returns a Python dictionary with extra output values in model calls

### Changed
- Adopt the implementation of `terminated` and `truncated` over `done` for all environments

### Fixed
- Omniverse Isaac Gym simulation speed for the Franka Emika real-world example
- Call agents' method `record_transition` instead of parent method
to allow storing samples in memories during evaluation
- Move TRPO policy optimization out of the value optimization loop
- Access to the categorical model distribution
- Call reset only once for Gym/Gymnasium vectorized environments

### Removed
- Deprecated method `start` in trainers

## [0.8.0] - 2022-10-03
### Added
- AMP agent for physics-based character animation
- Manual trainer
- Gaussian model mixin
- Support for creating shared models
- Parameter `role` to model methods
- Wrapper compatibility with the new OpenAI Gym environment API
- Internal library colored logger
- Migrate checkpoints/models from other RL libraries to **skrl** models/agents
- Configuration parameter `store_separately` to agent configuration dict
- Save/load agent modules (models, optimizers, preprocessors)
- Set random seed and configure deterministic behavior for reproducibility
- Benchmark results for Isaac Gym and Omniverse Isaac Gym on the GitHub discussion page
- Franka Emika real-world example

### Changed (breaking changes)
- Models implementation as Python mixin

### Changed
- Multivariate Gaussian model (`GaussianModel` until 0.7.0) to `MultivariateGaussianMixin`
- Trainer's `cfg` parameter position and default values
- Show training/evaluation display progress using `tqdm`
- Update Isaac Gym and Omniverse Isaac Gym examples

### Fixed
- Missing recursive arguments during model weights initialization
- Tensor dimension when computing preprocessor parallel variance
- Models' clip tensors dtype to `float32`

### Removed
- Parameter `inference` from model methods
- Configuration parameter `checkpoint_policy_only` from agent configuration dict

## [0.7.0] - 2022-07-11
### Added
- A2C agent
- Isaac Gym (preview 4) environment loader
- Wrap an Isaac Gym (preview 4) environment
- Support for OpenAI Gym vectorized environments
- Running standard scaler for input preprocessing
- Installation from PyPI (`pip install skrl`)

## [0.6.0] - 2022-06-09
### Added
- Omniverse Isaac Gym environment loader
- Wrap an Omniverse Isaac Gym environment
- Save best models during training

## [0.5.0] - 2022-05-18
### Added
- TRPO agent
- Wrapper for DeepMind environments
- KL Adaptive learning rate scheduler
- Handle `gym.spaces.Dict` observation spaces (OpenAI Gym and DeepMind environments)
- Forward environment info to agent `record_transition` method
- Expose and document the random seeding mechanism
- Define rewards shaping function in agents' config
- Define learning rate scheduler in agents' config
- Improve agent's algorithm description in documentation (PPO and TRPO at the moment)

### Changed
- Compute the Generalized Advantage Estimation (GAE) in agent `_update` method
- Move noises definition to `resources` folder
- Update the Isaac Gym examples

### Removed
- `compute_functions` for computing the GAE from memory base class

## [0.4.1] - 2022-03-22
### Added
- Examples of all Isaac Gym environments (preview 3)
- TensorBoard file iterator for data post-processing

### Fixed
- Init and evaluate agents in ParallelTrainer

## [0.4.0] - 2022-03-09
### Added
- CEM, SARSA and Q-learning agents
- Tabular model
- Parallel training using multiprocessing
- Isaac Gym utilities

### Changed
- Initialize agents in a separate method
- Change the name of the `networks` argument to `models`

### Fixed
- Reset environments after post-processing

## [0.3.0] - 2022-02-07
### Added
- DQN and DDQN agents
- Export memory to files
- Postprocessing utility to iterate over memory files
- Model instantiator utility to allow fast development
- More examples and contents in the documentation

### Fixed
- Clip actions using the whole space's limits

## [0.2.0] - 2022-01-18
### Added
- First official release<|MERGE_RESOLUTION|>--- conflicted
+++ resolved
@@ -9,13 +9,10 @@
 - Model instantiator support for different shared model structures in PyTorch
 - Support for automatic mixed precision training in PyTorch
 - `init_state_dict` method to initialize model's lazy modules in PyTorch
-<<<<<<< HEAD
+- Model instantiators `fixed_log_std` parameter to define immutable log standard deviations
 - Define the `stochastic_evaluation` trainer config to allow the use of the actions returned by the agent's model
   as-is instead of deterministic actions (mean-actions in Gaussian-based models) during evaluation.
   Make the return of deterministic actions the default behavior.
-=======
-- Model instantiators `fixed_log_std` parameter to define immutable log standard deviations
->>>>>>> 663f546c
 
 ### Changed
 - Call agent's `pre_interaction` method during evaluation
