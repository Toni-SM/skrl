--- conflicted
+++ resolved
@@ -239,19 +239,14 @@
         if timestep < self._random_timesteps:
             return self.policy.random_act(inputs, role="policy")
 
-        # sample stochastic actions
-<<<<<<< HEAD
-        actions, log_prob, outputs = self.policy.act(inputs, role="policy")
-        self._current_log_prob = log_prob
-=======
         with torch.autocast(device_type=self._device_type, enabled=self._mixed_precision):
-            actions, log_prob, outputs = self.policy.act({"states": self._state_preprocessor(states)}, role="policy")
+            # sample stochastic actions
+            actions, log_prob, outputs = self.policy.act(inputs, role="policy")
             self._current_log_prob = log_prob
->>>>>>> d57c8ea1
-
-        # compute values
-        if self.value is not None and self.memory is not None:
-            self._current_values, _, _ = self.value.act(inputs, role="value")
+
+            # compute values
+            if self.value is not None and self.memory is not None:
+                self._current_values, _, _ = self.value.act(inputs, role="value")
 
         return actions, log_prob, outputs
 
@@ -299,15 +294,8 @@
             if self._rewards_shaper is not None:
                 rewards = self._rewards_shaper(rewards, timestep, timesteps)
 
-<<<<<<< HEAD
             # apply value preprocessor
             values = self._value_preprocessor(self._current_values, inverse=True)
-=======
-            # compute values
-            with torch.autocast(device_type=self._device_type, enabled=self._mixed_precision):
-                values, _, _ = self.value.act({"states": self._state_preprocessor(states)}, role="value")
-                values = self._value_preprocessor(values, inverse=True)
->>>>>>> d57c8ea1
 
             # time-limit (truncation) bootstrapping
             if self._time_limit_bootstrap:
@@ -456,27 +444,6 @@
             kl_divergences = []
 
             # mini-batches loop
-<<<<<<< HEAD
-            for sampled_states, sampled_actions, sampled_log_prob, sampled_values, sampled_returns, sampled_advantages in sampled_batches:
-
-                _, next_log_prob, _ = self.policy.act({"states": sampled_states, "taken_actions": sampled_actions}, role="policy")
-
-                # compute approximate KL divergence
-                with torch.no_grad():
-                    ratio = next_log_prob - sampled_log_prob
-                    kl_divergence = ((torch.exp(ratio) - 1) - ratio).mean()
-                    kl_divergences.append(kl_divergence)
-
-                # early stopping with KL divergence
-                if self._kl_threshold and kl_divergence > self._kl_threshold:
-                    break
-
-                # compute entropy loss
-                if self._entropy_loss_scale:
-                    entropy_loss = -self._entropy_loss_scale * self.policy.get_entropy(role="policy").mean()
-                else:
-                    entropy_loss = 0
-=======
             for (
                 sampled_states,
                 sampled_actions,
@@ -509,7 +476,6 @@
                         entropy_loss = -self._entropy_loss_scale * self.policy.get_entropy(role="policy").mean()
                     else:
                         entropy_loss = 0
->>>>>>> d57c8ea1
 
                     # compute policy loss
                     ratio = torch.exp(next_log_prob - sampled_log_prob)
