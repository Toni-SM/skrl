from typing import Any, Mapping, Optional, Tuple, Union

import gymnasium

import flax
import jax
import jax.numpy as jnp
import numpy as np


class DeterministicMixin:
    def __init__(self, *, clip_actions: bool = False, role: str = "") -> None:
        """Deterministic mixin model (deterministic model).

        :param clip_actions: Flag to indicate whether the actions should be clipped to the action space.
        :param role: Role played by the model.
        """
<<<<<<< HEAD
        self._clip_actions = clip_actions and isinstance(self.action_space, gymnasium.Space)

        if self._clip_actions:
            self._clip_actions_min = jnp.array(self.action_space.low, dtype=jnp.float32)
            self._clip_actions_max = jnp.array(self.action_space.high, dtype=jnp.float32)
=======
        self._d_clip_actions = clip_actions and isinstance(self.action_space, gymnasium.Space)

        if self._d_clip_actions:
            self._d_clip_actions_min = jnp.array(self.action_space.low, dtype=jnp.float32)
            self._d_clip_actions_max = jnp.array(self.action_space.high, dtype=jnp.float32)
>>>>>>> 4bf056ad

        # https://flax.readthedocs.io/en/latest/api_reference/flax.errors.html#flax.errors.IncorrectPostInitOverrideError
        flax.linen.Module.__post_init__(self)

    def act(
        self,
        inputs: Mapping[str, Union[np.ndarray, jax.Array, Any]],
        *,
        role: str = "",
        params: Optional[jax.Array] = None,
    ) -> Tuple[jax.Array, Mapping[str, Union[jax.Array, Any]]]:
        """Act deterministically in response to the observations/states of the environment.

        :param inputs: Model inputs. The most common keys are:

            - ``"observations"``: observation of the environment used to make the decision.
            - ``"states"``: state of the environment used to make the decision.
            - ``"taken_actions"``: actions taken by the policy for the given observations/states.
        :param role: Role played by the model.
        :param params: Parameters used to compute the output. If not provided, internal parameters will be used.

        :return: Model output. The first component is the expected action/value returned by the model.
            The second component is a dictionary containing extra output values according to the model.
        """
        # map from observations/states to actions
        actions, outputs = self.apply(self.state_dict.params if params is None else params, inputs, role)

        # clip actions
<<<<<<< HEAD
        if self._clip_actions:
            actions = jnp.clip(actions, a_min=self._clip_actions_min, a_max=self._clip_actions_max)
=======
        if self._d_clip_actions:
            actions = jnp.clip(actions, a_min=self._d_clip_actions_min, a_max=self._d_clip_actions_max)
>>>>>>> 4bf056ad

        return actions, outputs<|MERGE_RESOLUTION|>--- conflicted
+++ resolved
@@ -15,19 +15,11 @@
         :param clip_actions: Flag to indicate whether the actions should be clipped to the action space.
         :param role: Role played by the model.
         """
-<<<<<<< HEAD
-        self._clip_actions = clip_actions and isinstance(self.action_space, gymnasium.Space)
-
-        if self._clip_actions:
-            self._clip_actions_min = jnp.array(self.action_space.low, dtype=jnp.float32)
-            self._clip_actions_max = jnp.array(self.action_space.high, dtype=jnp.float32)
-=======
         self._d_clip_actions = clip_actions and isinstance(self.action_space, gymnasium.Space)
 
         if self._d_clip_actions:
             self._d_clip_actions_min = jnp.array(self.action_space.low, dtype=jnp.float32)
             self._d_clip_actions_max = jnp.array(self.action_space.high, dtype=jnp.float32)
->>>>>>> 4bf056ad
 
         # https://flax.readthedocs.io/en/latest/api_reference/flax.errors.html#flax.errors.IncorrectPostInitOverrideError
         flax.linen.Module.__post_init__(self)
@@ -56,12 +48,7 @@
         actions, outputs = self.apply(self.state_dict.params if params is None else params, inputs, role)
 
         # clip actions
-<<<<<<< HEAD
-        if self._clip_actions:
-            actions = jnp.clip(actions, a_min=self._clip_actions_min, a_max=self._clip_actions_max)
-=======
         if self._d_clip_actions:
             actions = jnp.clip(actions, a_min=self._d_clip_actions_min, a_max=self._d_clip_actions_max)
->>>>>>> 4bf056ad
 
         return actions, outputs