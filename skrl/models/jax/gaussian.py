from typing import Any, Mapping, Optional, Tuple, Union

from functools import partial
import gymnasium

import flax
import jax
import jax.numpy as jnp
import numpy as np

from skrl import config


# https://jax.readthedocs.io/en/latest/faq.html#strategy-1-jit-compiled-helper-function
@partial(jax.jit, static_argnames=("reduction"))
def _gaussian(
    loc, log_std, log_std_min, log_std_max, clip_actions_min, clip_actions_max, taken_actions, key, reduction
):
    # clamp log standard deviations
    log_std = jnp.clip(log_std, a_min=log_std_min, a_max=log_std_max)

    # distribution
    scale = jnp.exp(log_std)

    # sample actions
    actions = jax.random.normal(key, loc.shape) * scale + loc

    # clip actions
    actions = jnp.clip(actions, a_min=clip_actions_min, a_max=clip_actions_max)

    # log of the probability density function
    taken_actions = actions if taken_actions is None else taken_actions
    log_prob = -jnp.square(taken_actions - loc) / (2 * jnp.square(scale)) - jnp.log(scale) - 0.5 * jnp.log(2 * jnp.pi)

    if reduction is not None:
        log_prob = reduction(log_prob, axis=-1)
    if log_prob.ndim != actions.ndim:
        log_prob = jnp.expand_dims(log_prob, -1)

    return actions, log_prob, log_std, scale


@jax.jit
def _entropy(scale):
    return 0.5 + 0.5 * jnp.log(2 * jnp.pi) + jnp.log(scale)


class GaussianMixin:
    def __init__(
        self,
        *,
        clip_actions: bool = False,
        clip_log_std: bool = True,
        min_log_std: float = -20,
        max_log_std: float = 2,
        reduction: str = "sum",
        role: str = "",
    ) -> None:
        """Gaussian mixin model (stochastic model).

        :param clip_actions: Flag to indicate whether the actions should be clipped to the action space.
        :param clip_log_std: Flag to indicate whether the log standard deviations should be clipped.
        :param min_log_std: Minimum value of the log standard deviation if ``clip_log_std`` is True.
        :param max_log_std: Maximum value of the log standard deviation if ``clip_log_std`` is True.
        :param reduction: Reduction method for returning the log probability density function.
            Supported values are ``"mean"``, ``"sum"``, ``"prod"`` and ``"none"``.
            If ``"none"``, the log probability density function is returned as a tensor of shape
            ``(num_samples, num_actions)`` instead of ``(num_samples, 1)``.
        :param role: Role played by the model.

        :raises ValueError: If the reduction method is not valid.
        """
        self._g_clip_actions = clip_actions and isinstance(self.action_space, gymnasium.Space)

<<<<<<< HEAD
        self._clip_actions_min = jnp.array(self.action_space.low, dtype=jnp.float32) if self._clip_actions else -jnp.inf
        self._clip_actions_max = jnp.array(self.action_space.high, dtype=jnp.float32) if self._clip_actions else jnp.inf

        self._clip_log_std = clip_log_std
        self._log_std_min = min_log_std if self._clip_log_std else -jnp.inf
        self._log_std_max = max_log_std if self._clip_log_std else jnp.inf

        if reduction not in ["mean", "sum", "prod", "none"]:
            raise ValueError("Reduction must be one of 'mean', 'sum', 'prod' or 'none'")
        self._reduction = (
=======
        if self._g_clip_actions:
            self._g_clip_actions_min = jnp.array(self.action_space.low, dtype=jnp.float32)
            self._g_clip_actions_max = jnp.array(self.action_space.high, dtype=jnp.float32)
        else:
            self._g_clip_actions_min = -jnp.inf
            self._g_clip_actions_max = jnp.inf

        self._g_clip_log_std = clip_log_std
        if self._g_clip_log_std:
            self._g_log_std_min = min_log_std
            self._g_log_std_max = max_log_std
        else:
            self._g_log_std_min = -jnp.inf
            self._g_log_std_max = jnp.inf

        if reduction not in ["mean", "sum", "prod", "none"]:
            raise ValueError("reduction must be one of 'mean', 'sum', 'prod' or 'none'")
        self._g_reduction = (
>>>>>>> 4bf056ad
            jnp.mean
            if reduction == "mean"
            else jnp.sum if reduction == "sum" else jnp.prod if reduction == "prod" else None
        )

        self._g_i = 0
        self._g_key = config.jax.key

        # https://flax.readthedocs.io/en/latest/api_reference/flax.errors.html#flax.errors.IncorrectPostInitOverrideError
        flax.linen.Module.__post_init__(self)

    def act(
        self,
        inputs: Mapping[str, Union[np.ndarray, jax.Array, Any]],
        *,
        role: str = "",
        params: Optional[jax.Array] = None,
    ) -> Tuple[jax.Array, Mapping[str, Union[jax.Array, Any]]]:
        """Act stochastically in response to the observations/states of the environment.

        :param inputs: Model inputs. The most common keys are:

            - ``"observations"``: observation of the environment used to make the decision.
            - ``"states"``: state of the environment used to make the decision.
            - ``"taken_actions"``: actions taken by the policy for the given observations/states.
        :param role: Role played by the model.
        :param params: Parameters used to compute the output. If not provided, internal parameters will be used.

        :return: Model output. The first component is the expected action/value returned by the model.
            The second component is a dictionary containing the following extra output values:

            - ``"log_std"``: log of the standard deviation.
            - ``"log_prob"``: log of the probability density function.
            - ``"mean_actions"``: mean actions (network output).
        """
        with jax.default_device(self.device):
            self._g_i += 1
            subkey = jax.random.fold_in(self._g_key, self._g_i)
            inputs["key"] = subkey

        # map from observations/states to mean actions and log standard deviations
        mean_actions, outputs = self.apply(self.state_dict.params if params is None else params, inputs, role)

        actions, log_prob, log_std, stddev = _gaussian(
            mean_actions,
<<<<<<< HEAD
            outputs["log_std"],
            self._log_std_min,
            self._log_std_max,
            self._clip_actions_min,
            self._clip_actions_max,
=======
            log_std,
            self._g_log_std_min,
            self._g_log_std_max,
            self._g_clip_actions_min,
            self._g_clip_actions_max,
>>>>>>> 4bf056ad
            inputs.get("taken_actions", None),
            subkey,
            self._g_reduction,
        )

        outputs["log_prob"] = log_prob
        outputs["mean_actions"] = mean_actions
        # avoid jax.errors.UnexpectedTracerError
        outputs["log_std"] = log_std
        outputs["stddev"] = stddev

        return actions, outputs

    def get_entropy(self, stddev: jax.Array, *, role: str = "") -> jax.Array:
        """Compute and return the entropy of the model.

        :param stddev: Model standard deviation.
        :param role: Role played by the model.

        :return: Entropy of the model.
        """
        return _entropy(stddev)<|MERGE_RESOLUTION|>--- conflicted
+++ resolved
@@ -72,37 +72,20 @@
         """
         self._g_clip_actions = clip_actions and isinstance(self.action_space, gymnasium.Space)
 
-<<<<<<< HEAD
-        self._clip_actions_min = jnp.array(self.action_space.low, dtype=jnp.float32) if self._clip_actions else -jnp.inf
-        self._clip_actions_max = jnp.array(self.action_space.high, dtype=jnp.float32) if self._clip_actions else jnp.inf
+        self._g_clip_actions_min = (
+            jnp.array(self.action_space.low, dtype=jnp.float32) if self._g_clip_actions else -jnp.inf
+        )
+        self._g_clip_actions_max = (
+            jnp.array(self.action_space.high, dtype=jnp.float32) if self._g_clip_actions else jnp.inf
+        )
 
-        self._clip_log_std = clip_log_std
-        self._log_std_min = min_log_std if self._clip_log_std else -jnp.inf
-        self._log_std_max = max_log_std if self._clip_log_std else jnp.inf
+        self._g_clip_log_std = clip_log_std
+        self._g_log_std_min = min_log_std if self._g_clip_log_std else -jnp.inf
+        self._g_log_std_max = max_log_std if self._g_clip_log_std else jnp.inf
 
         if reduction not in ["mean", "sum", "prod", "none"]:
             raise ValueError("Reduction must be one of 'mean', 'sum', 'prod' or 'none'")
-        self._reduction = (
-=======
-        if self._g_clip_actions:
-            self._g_clip_actions_min = jnp.array(self.action_space.low, dtype=jnp.float32)
-            self._g_clip_actions_max = jnp.array(self.action_space.high, dtype=jnp.float32)
-        else:
-            self._g_clip_actions_min = -jnp.inf
-            self._g_clip_actions_max = jnp.inf
-
-        self._g_clip_log_std = clip_log_std
-        if self._g_clip_log_std:
-            self._g_log_std_min = min_log_std
-            self._g_log_std_max = max_log_std
-        else:
-            self._g_log_std_min = -jnp.inf
-            self._g_log_std_max = jnp.inf
-
-        if reduction not in ["mean", "sum", "prod", "none"]:
-            raise ValueError("reduction must be one of 'mean', 'sum', 'prod' or 'none'")
         self._g_reduction = (
->>>>>>> 4bf056ad
             jnp.mean
             if reduction == "mean"
             else jnp.sum if reduction == "sum" else jnp.prod if reduction == "prod" else None
@@ -148,19 +131,11 @@
 
         actions, log_prob, log_std, stddev = _gaussian(
             mean_actions,
-<<<<<<< HEAD
             outputs["log_std"],
-            self._log_std_min,
-            self._log_std_max,
-            self._clip_actions_min,
-            self._clip_actions_max,
-=======
-            log_std,
             self._g_log_std_min,
             self._g_log_std_max,
             self._g_clip_actions_min,
             self._g_clip_actions_max,
->>>>>>> 4bf056ad
             inputs.get("taken_actions", None),
             subkey,
             self._g_reduction,
