import hypothesis
import hypothesis.strategies as st
import pytest

import gymnasium as gym
import yaml

import flax
import jax.numpy as jnp
import numpy as np

<<<<<<< HEAD
from skrl.utils.model_instantiators.jax import categorical_model, deterministic_model, gaussian_model
=======
from skrl.utils.model_instantiators.jax import (
    Shape,
    categorical_model,
    deterministic_model,
    gaussian_model,
    multicategorical_model,
)
>>>>>>> 4bf056ad
from skrl.utils.model_instantiators.jax.common import _generate_modules, _get_activation_function, _parse_input


def test_get_activation_function(capsys):
    _globals = {"nn": flax.linen, "x": jnp.ones((1, 1))}

    activations = ["relu", "tanh", "sigmoid", "leaky_relu", "elu", "softplus", "softsign", "selu", "softmax"]
    for item in activations:
        activation = _get_activation_function(item)
        assert activation is not None, f"{item} -> None"
        exec(f"{activation}(x)", _globals, {})


def test_parse_input(capsys):
    # check for tokens
    for input in ["STATES", "OBSERVATIONS", "ACTIONS"]:
        output = _parse_input(input)
        for item in ["STATES", "OBSERVATIONS", "ACTIONS"]:
            assert item not in output, f"'{item}' in '{output}'"
    # Mixed operation
    input = 'OBSERVATIONS["joint"] + concatenate([net * ACTIONS[:, -3:]]) - STATES["image"]'
    statement = 'observations["joint"] + jnp.concatenate([net * taken_actions[:, -3:]], axis=-1) - states["image"]'
    output = _parse_input(str(input))
    assert output.replace("'", '"') == statement, f"'{output}' != '{statement}'"


def test_generate_modules(capsys):
    _globals = {"nn": flax.linen}

    # activation functions
    content = r"""
    activations: [relu, tanh, sigmoid, leaky_relu, elu, softplus, softsign, selu, softmax]
    """
    content = yaml.safe_load(content)
    modules = _generate_modules([1] * len(content["activations"]), content["activations"])
    _locals = {}
    exec(f'container = nn.Sequential([{", ".join(modules)}])', _globals, _locals)
    container = _locals["container"]
    with capsys.disabled():
        print("\nactivations:", container)
    assert isinstance(container, flax.linen.Sequential)
    assert len(container.layers) == len(content["activations"]) * 2

    # linear
    content = r"""
    layers:
    - 8
    - linear: 16
    - linear: [32, True]
    - linear: {out_features: 64, bias: True}
    - linear: {features: 64, use_bias: False}
    activations: elu
    """
    content = yaml.safe_load(content)
    modules = _generate_modules(content["layers"], content["activations"])
    _locals = {}
    exec(f'container = nn.Sequential([{", ".join(modules)}])', _globals, _locals)
    container = _locals["container"]
    with capsys.disabled():
        print("\nlinear:", container)
    assert isinstance(container, flax.linen.Sequential)
    assert len(container.layers) == 10

    # conv2d
    content = r"""
    layers:
    - conv2d: [2, 4, [8, 16]]
    - conv2d: {out_channels: 16, kernel_size: 8, stride: [4, 2], padding: valid, bias: True}
    - conv2d: {features: 16, kernel_size: 8, strides: [4, 2], padding: VALID, use_bias: False}
    activations:
    - elu
    """
    content = yaml.safe_load(content)
    modules = _generate_modules(content["layers"], content["activations"])
    _locals = {}
    exec(f'container = nn.Sequential([{", ".join(modules)}])', _globals, _locals)
    container = _locals["container"]
    with capsys.disabled():
        print("\nconv2d:", container)
    assert isinstance(container, flax.linen.Sequential)
    assert len(container.layers) == 6

    # flatten
    content = r"""
    layers:
    - flatten
    - flatten: [2, -2]
    - flatten: {start_dim: 3, end_dim: -3}
    activations:
    - elu
    - elu
    - elu
    """
    content = yaml.safe_load(content)
    modules = _generate_modules(content["layers"], content["activations"])
    _locals = {}
    exec(f'container = nn.Sequential([{", ".join(modules)}])', _globals, _locals)
    container = _locals["container"]
    with capsys.disabled():
        print("\nflatten:", container)
    assert isinstance(container, flax.linen.Sequential)
    assert len(container.layers) == 3

    # non-lazy layers
    content = r"""
    layers:
    - linear: {in_features: OBSERVATIONS, out_features: ONE}
    - conv2d: {in_channels: 3, out_channels: 16, kernel_size: 8}
    """
    content = yaml.safe_load(content)
    modules = _generate_modules(content["layers"], content.get("activations", []))
    _locals = {}
    _globals["self"] = lambda: None
    _globals["self"].num_observations = 5
    exec(f'container = nn.Sequential([{", ".join(modules)}])', _globals, _locals)
    container = _locals["container"]
    with capsys.disabled():
        print("\nnon-lazy:", container)
    assert isinstance(container, flax.linen.Sequential)
    assert len(container.layers) == 2


def test_gaussian_model(capsys):
    device = "cpu"
    observation_space = gym.spaces.Box(np.array([-1] * 5), np.array([1] * 5))
    action_space = gym.spaces.Discrete(2)

    content = r"""
    clip_actions: False
    clip_log_std: True
    initial_log_std: 0
    min_log_std: -20.0
    max_log_std: 2.0
    network:
      - name: net
        input: OBSERVATIONS
        layers:
          - linear: 32
          - linear: [32]
          - linear: {out_features: 32}
        activations: elu
    output: 2 * tanh(ACTIONS)
    """
    content = yaml.safe_load(content)
    # source
    model = gaussian_model(
        observation_space=observation_space, action_space=action_space, device=device, return_source=True, **content
    )
    with capsys.disabled():
        print(model)
    # instance
    model = gaussian_model(
        observation_space=observation_space, action_space=action_space, device=device, return_source=False, **content
    )
    model.init_state_dict()
    with capsys.disabled():
        print(model)

    observations = jnp.ones((10, model.num_observations))
    output = model.act({"observations": observations})
    assert output[0].shape == (10, 2)


def test_deterministic_model(capsys):
    device = "cpu"
    observation_space = gym.spaces.Box(np.array([-1] * 5), np.array([1] * 5))
    action_space = gym.spaces.Box(np.array([-1] * 3), np.array([1] * 3))

    content = r"""
    clip_actions: True
    network:
      - name: net
        input: OBSERVATIONS
        layers:
          - linear: 32
          - linear: [32]
          - linear: {out_features: 32}
          - linear: {out_features: ACTIONS}
        activations: elu
    output: net / 10
    """
    content = yaml.safe_load(content)
    # source
    model = deterministic_model(
        observation_space=observation_space, action_space=action_space, device=device, return_source=True, **content
    )
    with capsys.disabled():
        print(model)
    # instance
    model = deterministic_model(
        observation_space=observation_space, action_space=action_space, device=device, return_source=False, **content
    )
    model.init_state_dict()
    with capsys.disabled():
        print(model)

    observations = jnp.ones((10, model.num_observations))
    output = model.act({"observations": observations})
    assert output[0].shape == (10, 3)


def test_categorical_model(capsys):
    device = "cpu"
    observation_space = gym.spaces.Box(np.array([-1] * 5), np.array([1] * 5))
    action_space = gym.spaces.Discrete(2)

    content = r"""
    unnormalized_log_prob: True
    network:
      - name: net
        input: OBSERVATIONS
        layers:
          - linear: 32
          - linear: [32]
          - linear: {out_features: 32}
        activations: elu
    output: ACTIONS
    """
    content = yaml.safe_load(content)
    # source
    model = categorical_model(
        observation_space=observation_space, action_space=action_space, device=device, return_source=True, **content
    )
    with capsys.disabled():
        print(model)
    # instance
    model = categorical_model(
        observation_space=observation_space, action_space=action_space, device=device, return_source=False, **content
    )
    model.init_state_dict()
    with capsys.disabled():
        print(model)

    observations = jnp.ones((10, model.num_observations))
<<<<<<< HEAD
    output = model.act({"observations": observations})
    assert output[0].shape == (10, 1)
=======
    output = model.act({"states": observations})
    assert output[0].shape == (10, 1)


def test_multicategorical_model(capsys):
    device = "cpu"
    observation_space = gym.spaces.Box(np.array([-1] * 5), np.array([1] * 5))
    action_space = gym.spaces.MultiDiscrete([2, 3])

    content = r"""
    unnormalized_log_prob: True
    network:
      - name: net
        input: OBSERVATIONS
        layers:
          - linear: 32
          - linear: [32]
          - linear: {out_features: 32}
        activations: elu
    output: ACTIONS
    """
    content = yaml.safe_load(content)
    # source
    model = multicategorical_model(
        observation_space=observation_space, action_space=action_space, device=device, return_source=True, **content
    )
    with capsys.disabled():
        print(model)
    # instance
    model = multicategorical_model(
        observation_space=observation_space, action_space=action_space, device=device, return_source=False, **content
    )
    model.init_state_dict("model")
    with capsys.disabled():
        print(model)

    observations = jnp.ones((10, model.num_observations))
    output = model.act({"states": observations})
    assert output[0].shape == (10, 2)
>>>>>>> 4bf056ad
<|MERGE_RESOLUTION|>--- conflicted
+++ resolved
@@ -9,17 +9,12 @@
 import jax.numpy as jnp
 import numpy as np
 
-<<<<<<< HEAD
-from skrl.utils.model_instantiators.jax import categorical_model, deterministic_model, gaussian_model
-=======
 from skrl.utils.model_instantiators.jax import (
-    Shape,
     categorical_model,
     deterministic_model,
     gaussian_model,
     multicategorical_model,
 )
->>>>>>> 4bf056ad
 from skrl.utils.model_instantiators.jax.common import _generate_modules, _get_activation_function, _parse_input
 
 
@@ -254,11 +249,44 @@
         print(model)
 
     observations = jnp.ones((10, model.num_observations))
-<<<<<<< HEAD
     output = model.act({"observations": observations})
     assert output[0].shape == (10, 1)
-=======
-    output = model.act({"states": observations})
+
+
+def test_multicategorical_model(capsys):
+    device = "cpu"
+    observation_space = gym.spaces.Box(np.array([-1] * 5), np.array([1] * 5))
+    action_space = gym.spaces.MultiDiscrete([2, 3])
+
+    content = r"""
+    unnormalized_log_prob: True
+    network:
+      - name: net
+        input: OBSERVATIONS
+        layers:
+          - linear: 32
+          - linear: [32]
+          - linear: {out_features: 32}
+        activations: elu
+    output: ACTIONS
+    """
+    content = yaml.safe_load(content)
+    # source
+    model = multicategorical_model(
+        observation_space=observation_space, action_space=action_space, device=device, return_source=True, **content
+    )
+    with capsys.disabled():
+        print(model)
+    # instance
+    model = multicategorical_model(
+        observation_space=observation_space, action_space=action_space, device=device, return_source=False, **content
+    )
+    model.init_state_dict()
+    with capsys.disabled():
+        print(model)
+
+    observations = jnp.ones((10, model.num_observations))
+    output = model.act({"observations": observations})
     assert output[0].shape == (10, 1)
 
 
@@ -290,11 +318,10 @@
     model = multicategorical_model(
         observation_space=observation_space, action_space=action_space, device=device, return_source=False, **content
     )
-    model.init_state_dict("model")
-    with capsys.disabled():
-        print(model)
-
-    observations = jnp.ones((10, model.num_observations))
-    output = model.act({"states": observations})
-    assert output[0].shape == (10, 2)
->>>>>>> 4bf056ad
+    model.init_state_dict()
+    with capsys.disabled():
+        print(model)
+
+    observations = jnp.ones((10, model.num_observations))
+    output = model.act({"observations": observations})
+    assert output[0].shape == (10, 2)